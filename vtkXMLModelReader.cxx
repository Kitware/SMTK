--- conflicted
+++ resolved
@@ -389,11 +389,7 @@
       this->Model->GetModelEntity(vtkModelEdgeType, edgeUseEdge[0]));
     vtkModelEntity* edgeUse = edge->GetModelEntity(vtkModelEdgeUseType,
                                                    associatedModelEdgeUses[i]);
-<<<<<<< HEAD
-    loopUse->AddAssociation(edgeUse->GetType(), edgeUse);
-=======
     loopUse->AddAssociation(edgeUse);
->>>>>>> bc49db85
     }
 
   return loopUse;
@@ -410,11 +406,7 @@
     return 0;
     }
   vtkDiscreteModelFace* modelFace = vtkDiscreteModelFace::New();
-<<<<<<< HEAD
-  this->Model->AddAssociation(modelFace->GetType(), modelFace);
-=======
   this->Model->AddAssociation(modelFace);
->>>>>>> bc49db85
   modelFace->Delete();
   modelFace->SetUniquePersistentId(id);
   modelFace->GetModelFaceUse(0)->SetUniquePersistentId(modelFaceUses[0]);
@@ -521,11 +513,7 @@
   if(floatingEdges.size() != 0)
     {
     vtkModelItem* edge = this->Model->GetModelEntity(vtkModelEdgeType, floatingEdges[0]);
-<<<<<<< HEAD
-    region->AddAssociation(edge->GetType(), edge);
-=======
     region->AddAssociation(edge);
->>>>>>> bc49db85
     }
   return region;
 }
@@ -573,11 +561,7 @@
 
   vtkDiscreteModelEdge* edge = vtkDiscreteModelEdge::New();
   edge->SetUniquePersistentId(id);
-<<<<<<< HEAD
-  this->Model->AddAssociation(edge->GetType(), edge);
-=======
   this->Model->AddAssociation(edge);
->>>>>>> bc49db85
   edge->Delete();
   // we add in the model edge uses now so that we make sure
   // to get them in in the proper order
@@ -586,11 +570,7 @@
     { // iterate through the edge uses
     vtkModelEdgeUse* edgeUse = vtkModelEdgeUse::New();
     edgeUse->SetUniquePersistentId(*it);
-<<<<<<< HEAD
-    edge->AddAssociation(edgeUse->GetType(), edgeUse);
-=======
     edge->AddAssociation(edgeUse);
->>>>>>> bc49db85
     edgeUse->Delete();
     }
 
@@ -630,11 +610,7 @@
                                                        edgeUsePairId);
     if(edgeUsePair)
       {
-<<<<<<< HEAD
-      edgeUse->AddAssociation(edgeUsePair->GetType(), edgeUsePair);
-=======
       edgeUse->AddAssociation(edgeUsePair);
->>>>>>> bc49db85
       }
     }
 
@@ -657,11 +633,7 @@
       vtkErrorMacro("Could not find vertex use for edge use.");
       return 0;
       }
-<<<<<<< HEAD
-    edgeUse->AddAssociation(vertexUse->GetType(), vertexUse);
-=======
     edgeUse->AddAssociation(vertexUse);
->>>>>>> bc49db85
     }
 
   return edgeUse;
