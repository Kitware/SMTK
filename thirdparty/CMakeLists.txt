add_subdirectory(cJSON)

# disable warning flags for cJSON. This is optional because we should be
# continually pushing updates to cJSON, rather than just using it. For the
# sanity of our own dashboards, though, it is nice to be able to distinguish
# between cJSON's warnings and our own.
option(SMTK_IGNORE_CJSON_WARNINGS "disable warning flags for cJSON" ON)
mark_as_advanced(SMTK_IGNORE_CJSON_WARNINGS)

if (SMTK_IGNORE_CJSON_WARNINGS)
  set(ignore_rules_for_cjson "")

   if("${CMAKE_CXX_COMPILER_ID}" STREQUAL "MSVC")
    # disables: warning C4267: '=' : conversion from 'size_t' to 'int', possible loss of data
<<<<<<< HEAD
    set(ignore_rules_for_cjson "${ignore_rules_for_cjson}  /wd4267")
    # disables: warning C4996: 'strncpy': This function or variable may be unsafe. Consider using strncpy_s instead.
    set(ignore_rules_for_cjson "${ignore_rules_for_cjson}  /wd4996")
=======
    set(ignore_rules_for_cjson "${ignore_rules_for_cjson} /wd4267")
    # disables: warning C4996: 'strncpy': This function or variable may be unsafe. Consider using strncpy_s instead.
    set(ignore_rules_for_cjson "${ignore_rules_for_cjson} /wd4996")
>>>>>>> 91bf83c4
  endif()

  set_property(TARGET cJSON APPEND_STRING PROPERTY COMPILE_FLAGS ${ignore_rules_for_cjson})
endif()

if(SMTK_USE_PYBIND11)
  # by including the correct python cmake scripts before adding pybind11, we
  # work around pybind11's custom python cmake scripts without having to patch
  # pybind11.
  find_package(PythonInterp REQUIRED)
  find_package(PythonLibs REQUIRED)
  if(MSVC)
    set(PYTHON_MODULE_EXTENSION ".pyd")
  else()
    set(PYTHON_MODULE_EXTENSION ".so")
  endif()
  set(PYTHON_MODULE_PREFIX "")
  add_subdirectory(pybind11)
endif()

if (NOT SMTK_USE_SYSTEM_MOAB)
  #guard against MOAB polluting the cmake C/CXX/Fortran flags
  set(save_CMAKE_C_FLAGS "${CMAKE_C_FLAGS}")
  set(save_CMAKE_CXX_FLAGS "${CMAKE_CXX_FLAGS}")
  set(save_CMAKE_Fortran_FLAGS "${CMAKE_Fortran_FLAGS}")

  add_subdirectory(moab)

  # On Mac OS X, we specify the install name dir for MOAB so that
  # it can be found when being linked to from external projects
  if (BUILD_SHARED_LIBS)
    set_target_properties(MOAB
      PROPERTIES INSTALL_NAME_DIR "${CMAKE_INSTALL_PREFIX}/lib")
  endif()

  # disable warning flags for MOAB. This is optional because we should be
  # continually pushing updates to MOAB, rather than just using it. For the
  # sanity of our own dashboards, though, it is nice to be able to distinguish
  # between MOAB's warnings and our own.
  option(SMTK_IGNORE_MOAB_WARNINGS "disable all warning flags for MOAB" ON)
  mark_as_advanced(SMTK_IGNORE_MOAB_WARNINGS)

  if (SMTK_IGNORE_MOAB_WARNINGS)
    set(ignore_rules_for_moab "")

    if("${CMAKE_CXX_COMPILER_ID}" STREQUAL "MSVC")
      # disables: warning C4138: '*/' found outside of comment
<<<<<<< HEAD
      set(ignore_rules_for_moab "${ignore_rules_for_moab}  /wd4138")
      # disables: warning C4146: unary minus operator applied to unsigned type, result still unsigned
      set(ignore_rules_for_moab "${ignore_rules_for_moab}  /wd4146")
      # disables: warning C4244: '=' : conversion from 'hsize_t' to 'long', possible loss of data
      set(ignore_rules_for_moab "${ignore_rules_for_moab}  /wd4244")
      # disables: warning C4251: 'moab::Range::mHead' : struct 'moab::Range::PairNode' needs to have dll-interface to be used by clients of class 'moab::Range
      set(ignore_rules_for_moab "${ignore_rules_for_moab}  /wd4251")
      # disables: warning C4267: '=' : conversion from 'size_t' to 'int', possible loss of data
      set(ignore_rules_for_moab "${ignore_rules_for_moab}  /wd4267")
      # disables: warning C4275: non dll-interface class 'moab::ReaderIface' used as base for dll-interface class 'moab::ReadNCDF'
      set(ignore_rules_for_moab "${ignore_rules_for_moab}  /wd4275")
      # disables: warning C4305: 'return' : truncation from 'double' to 'float'
      set(ignore_rules_for_moab "${ignore_rules_for_moab}  /wd4305")
      # disables: warning C4373: 'moab::Core::tag_get_data': virtual function overrides 'moab::Interface::tag_get_data', previous versions of the compiler did not override when parameters only differed by const/volatile qualifiers
      set(ignore_rules_for_moab "${ignore_rules_for_moab}  /wd4373")
      # disables: warning C4717: 'moab::DenseTag::get_array' : recursive on all control paths, function will cause runtime stack overflow
      set(ignore_rules_for_moab "${ignore_rules_for_moab}  /wd4717")
      # disables: warning C4800: 'int' : forcing value to bool 'true' or 'false' (performance warning)
      set(ignore_rules_for_moab "${ignore_rules_for_moab}  /wd4800")
      # disables: warning C4996: 'strncpy': This function or variable may be unsafe. Consider using strncpy_s instead.
      set(ignore_rules_for_moab "${ignore_rules_for_moab}  /wd4996")
=======
      set(ignore_rules_for_moab "${ignore_rules_for_moab} /wd4138")
      # disables: warning C4146: unary minus operator applied to unsigned type,
      # result still unsigned
      set(ignore_rules_for_moab "${ignore_rules_for_moab} /wd4146")
      # disables: warning C4244: '=' : conversion from 'hsize_t' to 'long',
      # possible loss of data
      set(ignore_rules_for_moab "${ignore_rules_for_moab} /wd4244")
      # disables: warning C4251: 'moab::Range::mHead' : struct
      # 'moab::Range::PairNode' needs to have dll-interface to be used by
      # clients of class 'moab::Range
      set(ignore_rules_for_moab "${ignore_rules_for_moab} /wd4251")
      # disables: warning C4267: '=' : conversion from 'size_t' to 'int',
      # possible loss of data
      set(ignore_rules_for_moab "${ignore_rules_for_moab} /wd4267")
      # disables: warning C4275: non dll-interface class 'moab::ReaderIface'
      # used as base for dll-interface class 'moab::ReadNCDF'
      set(ignore_rules_for_moab "${ignore_rules_for_moab} /wd4275")
      # disables: warning C4305: 'return' : truncation from 'double' to 'float'
      set(ignore_rules_for_moab "${ignore_rules_for_moab} /wd4305")
      # disables: warning C4373: 'moab::Core::tag_get_data': virtual function
      # overrides 'moab::Interface::tag_get_data', previous versions of the
      # compiler did not override when parameters only differed by
      # const/volatile qualifiers
      set(ignore_rules_for_moab "${ignore_rules_for_moab} /wd4373")
      # disables: warning C4800: 'int' : forcing value to bool 'true' or 'false'
      # (performance warning)
      set(ignore_rules_for_moab "${ignore_rules_for_moab} /wd4800")
      # disables: warning C4996: 'strncpy': This function or variable may be
      # unsafe. Consider using strncpy_s instead.
      set(ignore_rules_for_moab "${ignore_rules_for_moab} /wd4996")
    elseif(CMAKE_CXX_COMPILER_ID MATCHES "Clang" OR
	   CMAKE_CXX_COMPILER_ID MATCHES "GNU" OR
	   CMAKE_CXX_COMPILER_ID MATCHES "Intel")
      # disables: warning: unused variable '####'
      set(ignore_rules_for_moab
	"${ignore_rules_for_moab} -Wno-unused-const-variable")
      if(CMAKE_CXX_COMPILER_ID MATCHES "Clang")
	# disables: warning: private field '####' is not used
	set(ignore_rules_for_moab
	  "${ignore_rules_for_moab} -Wno-unused-private-field")
      endif()
>>>>>>> 91bf83c4
    endif()

    foreach(moab_target MOAB moabio moab_loc_discr moabverdict mhdf)
      set_property(TARGET ${moab_target} APPEND_STRING PROPERTY COMPILE_FLAGS ${ignore_rules_for_moab})
    endforeach()
  endif()

  set(CMAKE_C_FLAGS "${save_CMAKE_C_FLAGS}" CACHE STRING "" FORCE)
  set(CMAKE_CXX_FLAGS "${save_CMAKE_CXX_FLAGS}" CACHE STRING "" FORCE)
  set(CMAKE_Fortran_FLAGS "${save_CMAKE_Fortran_FLAGS}" CACHE STRING "" FORCE)

  set(MOAB_DIR "${CMAKE_CURRENT_BINARY_DIR}/moab" CACHE STRING "" FORCE)

  #hide all of the CMake options that moab has. This is done to keep
  #the smtk ccmake/cmake-gui interface simple.
  mark_as_advanced(
  ENABLE_CGM
  ENABLE_CGNS
  ENABLE_HDF5
  ENABLE_IGEOM
  ENABLE_IMESH
  ENABLE_METIS
  ENABLE_MPI
  ENABLE_NETCDF
  ENABLE_PARMETIS
  ENABLE_PNETCDF
  ENABLE_SZIP
  ENABLE_TESTING
  ENABLE_VTK
  ENABLE_ZOLTAN
  GZIP
  MOAB_BUILD_DAGMC
  MOAB_BUILD_HEXMODOPS
  MOAB_BUILD_MBCHACO
  MOAB_BUILD_MBCONVERT
  MOAB_BUILD_MBCOUPLER
  MOAB_BUILD_MBDEPTH
  MOAB_BUILD_MBGSETS
  MOAB_BUILD_MBMEM
  MOAB_BUILD_MBPART
  MOAB_BUILD_MBSIZE
  MOAB_BUILD_MBSKIN
  MOAB_BUILD_MBSURFPLOT
  MOAB_BUILD_MBTAGPROP
  MOAB_BUILD_QVDUAL
  MOAB_BUILD_SPHEREDECOMP
  MOAB_FORCE_32_BIT_HANDLES
  MOAB_FORCE_64_BIT_HANDLES
  SED
  TAR
  verdict_DIR
  )
endif()
# Only use the local sparsehash when the system version is not requested.
if (NOT SMTK_USE_SYSTEM_SPARSEHASH)
  add_subdirectory(sparsehash)
endif()<|MERGE_RESOLUTION|>--- conflicted
+++ resolved
@@ -12,15 +12,9 @@
 
    if("${CMAKE_CXX_COMPILER_ID}" STREQUAL "MSVC")
     # disables: warning C4267: '=' : conversion from 'size_t' to 'int', possible loss of data
-<<<<<<< HEAD
-    set(ignore_rules_for_cjson "${ignore_rules_for_cjson}  /wd4267")
-    # disables: warning C4996: 'strncpy': This function or variable may be unsafe. Consider using strncpy_s instead.
-    set(ignore_rules_for_cjson "${ignore_rules_for_cjson}  /wd4996")
-=======
     set(ignore_rules_for_cjson "${ignore_rules_for_cjson} /wd4267")
     # disables: warning C4996: 'strncpy': This function or variable may be unsafe. Consider using strncpy_s instead.
     set(ignore_rules_for_cjson "${ignore_rules_for_cjson} /wd4996")
->>>>>>> 91bf83c4
   endif()
 
   set_property(TARGET cJSON APPEND_STRING PROPERTY COMPILE_FLAGS ${ignore_rules_for_cjson})
@@ -68,29 +62,6 @@
 
     if("${CMAKE_CXX_COMPILER_ID}" STREQUAL "MSVC")
       # disables: warning C4138: '*/' found outside of comment
-<<<<<<< HEAD
-      set(ignore_rules_for_moab "${ignore_rules_for_moab}  /wd4138")
-      # disables: warning C4146: unary minus operator applied to unsigned type, result still unsigned
-      set(ignore_rules_for_moab "${ignore_rules_for_moab}  /wd4146")
-      # disables: warning C4244: '=' : conversion from 'hsize_t' to 'long', possible loss of data
-      set(ignore_rules_for_moab "${ignore_rules_for_moab}  /wd4244")
-      # disables: warning C4251: 'moab::Range::mHead' : struct 'moab::Range::PairNode' needs to have dll-interface to be used by clients of class 'moab::Range
-      set(ignore_rules_for_moab "${ignore_rules_for_moab}  /wd4251")
-      # disables: warning C4267: '=' : conversion from 'size_t' to 'int', possible loss of data
-      set(ignore_rules_for_moab "${ignore_rules_for_moab}  /wd4267")
-      # disables: warning C4275: non dll-interface class 'moab::ReaderIface' used as base for dll-interface class 'moab::ReadNCDF'
-      set(ignore_rules_for_moab "${ignore_rules_for_moab}  /wd4275")
-      # disables: warning C4305: 'return' : truncation from 'double' to 'float'
-      set(ignore_rules_for_moab "${ignore_rules_for_moab}  /wd4305")
-      # disables: warning C4373: 'moab::Core::tag_get_data': virtual function overrides 'moab::Interface::tag_get_data', previous versions of the compiler did not override when parameters only differed by const/volatile qualifiers
-      set(ignore_rules_for_moab "${ignore_rules_for_moab}  /wd4373")
-      # disables: warning C4717: 'moab::DenseTag::get_array' : recursive on all control paths, function will cause runtime stack overflow
-      set(ignore_rules_for_moab "${ignore_rules_for_moab}  /wd4717")
-      # disables: warning C4800: 'int' : forcing value to bool 'true' or 'false' (performance warning)
-      set(ignore_rules_for_moab "${ignore_rules_for_moab}  /wd4800")
-      # disables: warning C4996: 'strncpy': This function or variable may be unsafe. Consider using strncpy_s instead.
-      set(ignore_rules_for_moab "${ignore_rules_for_moab}  /wd4996")
-=======
       set(ignore_rules_for_moab "${ignore_rules_for_moab} /wd4138")
       # disables: warning C4146: unary minus operator applied to unsigned type,
       # result still unsigned
@@ -122,17 +93,16 @@
       # unsafe. Consider using strncpy_s instead.
       set(ignore_rules_for_moab "${ignore_rules_for_moab} /wd4996")
     elseif(CMAKE_CXX_COMPILER_ID MATCHES "Clang" OR
-	   CMAKE_CXX_COMPILER_ID MATCHES "GNU" OR
-	   CMAKE_CXX_COMPILER_ID MATCHES "Intel")
+	         CMAKE_CXX_COMPILER_ID MATCHES "GNU" OR
+	         CMAKE_CXX_COMPILER_ID MATCHES "Intel")
       # disables: warning: unused variable '####'
       set(ignore_rules_for_moab
-	"${ignore_rules_for_moab} -Wno-unused-const-variable")
+	        "${ignore_rules_for_moab} -Wno-unused-const-variable")
       if(CMAKE_CXX_COMPILER_ID MATCHES "Clang")
-	# disables: warning: private field '####' is not used
-	set(ignore_rules_for_moab
-	  "${ignore_rules_for_moab} -Wno-unused-private-field")
+	      # disables: warning: private field '####' is not used
+	      set(ignore_rules_for_moab
+	          "${ignore_rules_for_moab} -Wno-unused-private-field")
       endif()
->>>>>>> 91bf83c4
     endif()
 
     foreach(moab_target MOAB moabio moab_loc_discr moabverdict mhdf)
