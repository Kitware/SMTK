//=========================================================================
//  Copyright (c) Kitware, Inc.
//  All rights reserved.
//  See LICENSE.txt for details.
//
//  This software is distributed WITHOUT ANY WARRANTY; without even
//  the implied warranty of MERCHANTABILITY or FITNESS FOR A PARTICULAR
//  PURPOSE.  See the above copyright notice for more information.
//=========================================================================
#ifndef __smtk_commmon_CompilerInformation_h
#define __smtk_commmon_CompilerInformation_h

#if defined(_MSC_VER)
#define SMTK_MSVC

#elif defined(__INTEL_COMPILER)
#define SMTK_ICC

#elif defined(__PGI)
#define SMTK_PGI

#elif defined(__clang__)
//On OSX the intel compiler uses clang as the front end
//On Windows you can specify the clang compiler as front end to msvc
#define SMTK_CLANG

#elif defined(__GNUC__)
//Now that we have gone through all other compilers that report as gcc/clang
//we can safely say we have the 'real' gcc compiler
#define SMTK_GCC
#endif

#if __cplusplus >= 201103L || ( defined(SMTK_MSVC) && _MSC_VER >= 1800  )
#define SMTK_HAVE_CXX_11
#endif

// Define a pair of macros, SMTK_THIRDPARTY_PRE_INCLUDE and
// SMTK_THIRDPARTY_POST_INCLUDE, that should be wrapped around any #include
// for a third party header file. Mostly this is used to set pragmas that
// disable warnings that smtk checks for but third parties do not.
#if (defined(SMTK_GCC) || defined(SMTK_CLANG))

#define SMTK_THIRDPARTY_GCC_WARNING_PRAGMAS \
  _Pragma("GCC diagnostic ignored \"-Wconversion\"") \
  _Pragma("GCC diagnostic ignored \"-Wshadow\"") \
  _Pragma("GCC diagnostic ignored \"-Wcast-align\"") \
  _Pragma("GCC diagnostic ignored \"-Wunused-parameter\"") \
  _Pragma("GCC diagnostic ignored \"-Wdeprecated-declarations\"")

#define SMTK_THIRDPARTY_CLANG_WARNING_PRAGMAS \
  _Pragma("clang diagnostic ignored \"-Wabsolute-value\"") \
  _Pragma("clang diagnostic ignored \"-Wdeprecated-register\"")

#define SMTK_THIRDPARTY_WARNINGS_PUSH _Pragma("GCC diagnostic push")
#define SMTK_THRIDPARTY_WARNINGS_POP  _Pragma("GCC diagnostic pop")

#if defined (SMTK_GCC)
#define SMTK_THIRDPARTY_PRE_INCLUDE \
  SMTK_THIRDPARTY_WARNINGS_PUSH \
  SMTK_THIRDPARTY_GCC_WARNING_PRAGMAS
#else /* clang takes GCC pragmas + additional pragmas */
#define SMTK_THIRDPARTY_PRE_INCLUDE \
  SMTK_THIRDPARTY_WARNINGS_PUSH \
  SMTK_THIRDPARTY_GCC_WARNING_PRAGMAS \
  SMTK_THIRDPARTY_CLANG_WARNING_PRAGMAS
#endif
#define SMTK_THIRDPARTY_POST_INCLUDE \
  SMTK_THRIDPARTY_WARNINGS_POP

#elif defined(SMTK_MSVC)
#define SMTK_THIRDPARTY_PRE_INCLUDE \
 __pragma(warning(push)) \
 __pragma(warning(disable:4996))  /*using non checked iterators*/ \
 __pragma(warning(disable:4267))  /*from size_t to type*/ \
 __pragma(warning(disable:4251))  /*missing DLL-interface*/ \
<<<<<<< HEAD
 __pragma(warning(disable:4267))  /*unreferenced inline function*/
 __pragma(warning(disable:4996))  /*strncpy may be unsafe; use strncpy_s instead*/
=======
 __pragma(warning(disable:4267))  /*unreferenced inline function*/ \
 __pragma(warning(disable:4996))  /*strncpy unsafe; use strncpy_s instead*/
>>>>>>> 91bf83c4
#define SMTK_THIRDPARTY_POST_INCLUDE \
 __pragma(warning(pop))

#else
#define SMTK_THIRDPARTY_PRE_INCLUDE
#define SMTK_THIRDPARTY_POST_INCLUDE
#endif

#endif<|MERGE_RESOLUTION|>--- conflicted
+++ resolved
@@ -73,13 +73,8 @@
  __pragma(warning(disable:4996))  /*using non checked iterators*/ \
  __pragma(warning(disable:4267))  /*from size_t to type*/ \
  __pragma(warning(disable:4251))  /*missing DLL-interface*/ \
-<<<<<<< HEAD
- __pragma(warning(disable:4267))  /*unreferenced inline function*/
- __pragma(warning(disable:4996))  /*strncpy may be unsafe; use strncpy_s instead*/
-=======
  __pragma(warning(disable:4267))  /*unreferenced inline function*/ \
  __pragma(warning(disable:4996))  /*strncpy unsafe; use strncpy_s instead*/
->>>>>>> 91bf83c4
 #define SMTK_THIRDPARTY_POST_INCLUDE \
  __pragma(warning(pop))
 
