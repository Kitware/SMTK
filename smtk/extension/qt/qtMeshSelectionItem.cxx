//=========================================================================
//  Copyright (c) Kitware, Inc.
//  All rights reserved.
//  See LICENSE.txt for details.
//
//  This software is distributed WITHOUT ANY WARRANTY; without even
//  the implied warranty of MERCHANTABILITY or FITNESS FOR A PARTICULAR
//  PURPOSE.  See the above copyright notice for more information.
//=========================================================================

#include "smtk/extension/qt/qtMeshSelectionItem.h"

#include "smtk/attribute/Attribute.h"
#include "smtk/attribute/System.h"
#include "smtk/attribute/MeshSelectionItem.h"
#include "smtk/attribute/MeshSelectionItemDefinition.h"
#include "smtk/attribute/ModelEntityItem.h"
#include "smtk/attribute/ModelEntityItemDefinition.h"
#include "smtk/common/UUID.h"
#include "smtk/extension/qt/qtUIManager.h"
#include "smtk/extension/qt/qtBaseView.h"
#include "smtk/extension/qt/qtCheckItemComboBox.h"

#include <QCheckBox>
#include <QFrame>
#include <QHBoxLayout>
#include <QVBoxLayout>
#include <QLabel>
#include <QLineEdit>
#include <QDoubleValidator>
#include <QVariant>
#include <QSizePolicy>
#include <QPointer>
#include <QTextEdit>
#include <QComboBox>
#include <QToolButton>
#include <QStandardItemModel>
#include <QAbstractItemView>
#include <QButtonGroup>

using namespace smtk::attribute;

//----------------------------------------------------------------------------
class qtMeshSelectionItemInternals
{
public:

  QPointer<QGridLayout> EntryLayout;
  QPointer<QLabel> theLabel;
  Qt::Orientation VectorItemOrient;

  QPointer<QToolButton> GrowButton;
  QPointer<QToolButton> GrowPlusButton;
  QPointer<QToolButton> GrowMinusButton;
  QPointer<QToolButton> CancelButton;
  QPointer<QToolButton> AcceptButton;
  QPointer<QButtonGroup> ButtonGroup;

  void uncheckGrowButtons()
  {
    this->ButtonGroup->setExclusive(false);
    this->GrowButton->setChecked(false);
    this->GrowPlusButton->setChecked(false);
    this->GrowMinusButton->setChecked(false);
    this->ButtonGroup->setExclusive(true);
  }

  void modifyOutSelection(const smtk::common::UUID& entid,
                          const std::set<int> vals,
                          MeshSelectionItem::MeshSelectionMode opType)
  {
    if(opType == MeshSelectionItem::RESET)
      {
      m_outSelection[entid] = vals;
      }
    else if(opType == MeshSelectionItem::MERGE)
      {
      m_outSelection[entid].insert(vals.begin(), vals.end());
      }
    else if(opType == MeshSelectionItem::SUBTRACT)
      {
      std::set<int> diffSet;
      std::set_difference(m_outSelection[entid].begin(),
                        m_outSelection[entid].end(),
                        vals.begin(), vals.end(),
                        std::inserter(diffSet, diffSet.end()));
      m_outSelection[entid] = diffSet;
      }
  }

  std::map<smtk::common::UUID, std::set<int> > m_outSelection;
};

//----------------------------------------------------------------------------
qtMeshSelectionItem::qtMeshSelectionItem(
  smtk::attribute::ItemPtr dataObj, QWidget* p, qtBaseView* bview,
   Qt::Orientation enVectorItemOrient) : qtItem(dataObj, p, bview)
{
  this->Internals = new qtMeshSelectionItemInternals;
  this->IsLeafItem = true;
  this->Internals->VectorItemOrient = enVectorItemOrient;
  this->createWidget();
}

//----------------------------------------------------------------------------
qtMeshSelectionItem::~qtMeshSelectionItem()
{
  delete this->Internals;
}
//----------------------------------------------------------------------------
void qtMeshSelectionItem::setLabelVisible(bool visible)
{
  this->Internals->theLabel->setVisible(visible);
}

//----------------------------------------------------------------------------
void qtMeshSelectionItem::createWidget()
{
  smtk::attribute::ItemPtr dataObj = this->getObject();
  if(!dataObj || !this->passAdvancedCheck() || (this->baseView() &&
    !this->baseView()->uiManager()->passItemCategoryCheck(
      dataObj->definition())))
    {
    return;
    }

  this->updateItemData();
}

//----------------------------------------------------------------------------
void qtMeshSelectionItem::updateItemData()
{
  this->updateUI();
  this->qtItem::updateItemData();
}

QToolButton* internal_createToolButton(
  const QString& strIconName, const QString& strToolTip, QWidget* pw,
  QBoxLayout* buttonLayout, QButtonGroup* bgroup, bool checkable,
  qtMeshSelectionItem* meshItem)
{
  QSizePolicy sizeFixedPolicy(QSizePolicy::Fixed, QSizePolicy::Fixed);
  QToolButton* retButton = new QToolButton(pw);
  retButton->setToolTip(strToolTip);
  retButton->setToolButtonStyle(Qt::ToolButtonIconOnly);
  retButton->setFixedSize(QSize(16, 16));
  retButton->setIcon(QIcon(strIconName));
  retButton->setSizePolicy(sizeFixedPolicy);
  retButton->setCheckable(checkable);

  QObject::connect(retButton, SIGNAL(clicked()),
    meshItem, SLOT(onRequestMeshSelection()));
  buttonLayout->addWidget(retButton);
  bgroup->addButton(retButton);

  return retButton;
}

//----------------------------------------------------------------------------
void qtMeshSelectionItem::addMeshOpButtons()
{
/*
  this->Internals->EntityAssociationItem =
    qtAttribute::createModelEntityItem(
        item, this->Widget, this->baseView(),
        this->Internals->VectorItemOrient);
  this->Internals->EntityAssociationItem->setLabelVisible(false);
*/

  QBoxLayout* buttonLayout = new QHBoxLayout;
  buttonLayout->setMargin(0);
  buttonLayout->setSpacing(3);
  QButtonGroup* bgroup = new QButtonGroup(this->Widget);
  // grow button
  this->Internals->GrowButton = internal_createToolButton(
    ":/icons/attribute/growcell32.png",
    "Grow Selection on Associated Entities", this->Widget,
    buttonLayout, bgroup, true, this);

  // grow plus button
  this->Internals->GrowPlusButton = internal_createToolButton(
    ":/icons/attribute/growplus32.png",
    "Grow and Append Selection on Selected Entities", this->Widget,
    buttonLayout, bgroup, true, this);

  // grow minus button
  this->Internals->GrowMinusButton = internal_createToolButton(
    ":/icons/attribute/growminus32.png",
    "Grow and Remove Selection on Selected Entities", this->Widget,
    buttonLayout, bgroup, true, this);

  // cancel button
  this->Internals->CancelButton = internal_createToolButton(
    ":/icons/attribute/cancel32.png",
    "Candel Grow Selection Mode", this->Widget,
    buttonLayout, bgroup, false, this);

  this->Internals->AcceptButton = internal_createToolButton(
    ":/icons/attribute/growaccept24.png",
    "Create Face Group With Current Grow Selection", this->Widget,
    buttonLayout, bgroup, false, this);

  this->Internals->EntryLayout->addLayout(buttonLayout, 0, 1);
  this->Internals->ButtonGroup = bgroup;
}

//----------------------------------------------------------------------------
void qtMeshSelectionItem::updateUI()
{
  //smtk::attribute::ItemPtr dataObj = this->getObject();
  smtk::attribute::MeshSelectionItemPtr dataObj =
    dynamic_pointer_cast<MeshSelectionItem>(this->getObject());
  if(!dataObj || !this->passAdvancedCheck() || (this->baseView() &&
    !this->baseView()->uiManager()->passItemCategoryCheck(
      dataObj->definition())))
    {
    return;
    }

  this->Widget = new QFrame(this->parentWidget());
  this->Internals->EntryLayout = new QGridLayout(this->Widget);
  this->Internals->EntryLayout->setMargin(0);
  this->Internals->EntryLayout->setSpacing(0);
  this->Internals->EntryLayout->setAlignment( Qt::AlignLeft | Qt::AlignTop );

  QSizePolicy sizeFixedPolicy(QSizePolicy::Fixed, QSizePolicy::Fixed);

  QHBoxLayout* labelLayout = new QHBoxLayout();
  labelLayout->setMargin(0);
  labelLayout->setSpacing(0);
  labelLayout->setAlignment(Qt::AlignLeft | Qt::AlignTop);
  int padding = 0;
  if(dataObj->isOptional())
    {
    QCheckBox* optionalCheck = new QCheckBox(this->parentWidget());
    optionalCheck->setChecked(dataObj->isEnabled());
    optionalCheck->setText(" ");
    optionalCheck->setSizePolicy(sizeFixedPolicy);
    padding = optionalCheck->iconSize().width() + 3; // 6 is for layout spacing
    QObject::connect(optionalCheck, SIGNAL(stateChanged(int)),
      this, SLOT(setOutputOptional(int)));
    labelLayout->addWidget(optionalCheck);
    }
  smtk::attribute::MeshSelectionItemPtr item =
    dynamic_pointer_cast<MeshSelectionItem>(dataObj);
  const MeshSelectionItemDefinition *itemDef =
    dynamic_cast<const MeshSelectionItemDefinition*>(dataObj->definition().get());

  QString labelText;
  if(!item->label().empty())
    {
    labelText = item->label().c_str();
    }
  else
    {
    labelText = item->name().c_str();
    }
  QLabel* label = new QLabel(labelText, this->Widget);
  label->setSizePolicy(sizeFixedPolicy);
  if(this->baseView())
    {
    label->setFixedWidth(this->baseView()->fixedLabelWidth() - padding);
    }
  label->setWordWrap(true);
  label->setAlignment(Qt::AlignLeft | Qt::AlignTop);

//  qtOverlayFilter *filter = new qtOverlayFilter(this);
//  label->installEventFilter(filter);

  // add in BriefDescription as tooltip if available
  const std::string strBriefDescription = itemDef->briefDescription();
  if(!strBriefDescription.empty())
    {
    label->setToolTip(strBriefDescription.c_str());
    }

  if(itemDef->advanceLevel() && this->baseView())
    {
    label->setFont(this->baseView()->uiManager()->advancedFont());
    }
  labelLayout->addWidget(label);
  this->Internals->theLabel = label;

  this->addMeshOpButtons();

  this->Internals->EntryLayout->addLayout(labelLayout, 0, 0);
//  layout->addWidget(this->Internals->EntryFrame, 0, 1);
  if(this->parentWidget() && this->parentWidget()->layout())
    {
    this->parentWidget()->layout()->addWidget(this->Widget);
    }
  if(dataObj->isOptional())
    {
    this->setOutputOptional(dataObj->isEnabled() ? 1 : 0);
    }
}

//----------------------------------------------------------------------------
void qtMeshSelectionItem::setOutputOptional(int state)
{
  smtk::attribute::MeshSelectionItemPtr item =
    dynamic_pointer_cast<MeshSelectionItem>(this->getObject());
  if(!item)
    {
    return;
    }
  bool enable = state ? true : false;
//  this->Internals->EntryFrame->setEnabled(enable);
  if(enable != this->getObject()->isEnabled())
    {
    this->getObject()->setIsEnabled(enable);
    if(this->baseView())
      this->baseView()->valueChanged(this->getObject());
    }
}

//----------------------------------------------------------------------------
void qtMeshSelectionItem::clearSelection()
{
  smtk::attribute::MeshSelectionItemPtr meshSelectionItem =
    dynamic_pointer_cast<MeshSelectionItem>(this->getObject());
  if(!meshSelectionItem)
    {
    return;
    }
  meshSelectionItem->reset();
}

//----------------------------------------------------------------------------
void qtMeshSelectionItem::updateInputSelection(
  const std::map<smtk::common::UUID, std::set<int> >& selectionValues)
{
  smtk::attribute::MeshSelectionItemPtr meshSelectionItem =
    dynamic_pointer_cast<MeshSelectionItem>(this->getObject());
  if(!meshSelectionItem)
    {
    return;
    }
<<<<<<< HEAD

  // clear cached mesh selection list
  this->clearSelection();

  int totalVals = 0;
  smtk::attribute::MeshSelectionItem::const_sel_map_it mapIt;
  for(mapIt = selectionValues.begin(); mapIt != selectionValues.end(); ++mapIt)
    totalVals += mapIt->second.size();

  MeshSelectionItem::MeshSelectionMode opType = meshSelectionItem->meshSelectMode();
  for(mapIt = selectionValues.begin(); mapIt != selectionValues.end(); ++mapIt)
    {
    switch(opType)
      {
      case MeshSelectionItem::ACCEPT:
        meshSelectionItem->setValues(mapIt->first, mapIt->second);
        break;
      case MeshSelectionItem::RESET:
      case MeshSelectionItem::MERGE:
      case MeshSelectionItem::SUBTRACT:
        if(meshSelectionItem->isCtrlKeyDown() || totalVals > 1)
          {
          this->Internals->modifyOutSelection(mapIt->first, mapIt->second, opType);
          meshSelectionItem->setValues(
            mapIt->first, this->Internals->m_outSelection[mapIt->first]);
          }
        else if(totalVals == 1)
          meshSelectionItem->setValues(mapIt->first, mapIt->second);
        break;
      case MeshSelectionItem::NONE:
       break;
      default:
        std::cerr << "ERROR: Unrecognized MeshUpdateMode: "
                  << opType << std::endl;
        break;
      }
    }

  if(opType == MeshSelectionItem::ACCEPT)
    this->Internals->m_outSelection.clear();
  else if(opType == MeshSelectionItem::ACCEPT)
    {
    this->Internals->uncheckGrowButtons();
    this->Internals->m_outSelection.clear();
    }
  else if(opType == MeshSelectionItem::NONE)
    {
    this->Internals->uncheckGrowButtons();
    this->Internals->m_outSelection.clear();
    meshSelectionItem->reset();
    }
=======
  MeshSelectionMode opType = meshSelectionItem->meshSelectMode();
  switch(opType)
  {
    case ACCEPT:
      meshSelectionItem->setValues(entid, vals);
      this->Internals->uncheckGrowButtons();
      break;
    case RESET:
      meshSelectionItem->setValues(entid, vals);
      break;
    case MERGE:
       meshSelectionItem->unionValues(entid, vals);
       break;
    case SUBTRACT:
      meshSelectionItem->removeValues(entid, vals);
      break;
    case NONE:
      this->Internals->uncheckGrowButtons();
      meshSelectionItem->reset();
      break;
    default:
      std::cerr << "ERROR: Unrecognized MeshUpdateMode: "
                << opType << std::endl;
      break;
  }
>>>>>>> 03801887
}

//----------------------------------------------------------------------------
smtk::attribute::ModelEntityItemPtr qtMeshSelectionItem::refModelEntityItem()
{
  smtk::attribute::MeshSelectionItemPtr meshSelectionItem =
    dynamic_pointer_cast<MeshSelectionItem>(this->getObject());
  if(!meshSelectionItem)
    {
    return smtk::attribute::ModelEntityItemPtr();
    }
  const MeshSelectionItemDefinition *itemDef =
    dynamic_cast<const MeshSelectionItemDefinition*>(meshSelectionItem->definition().get());
  smtk::attribute::AttributePtr att = meshSelectionItem->attribute();
  return att->findModelEntity(itemDef->refModelEntityName());
}
//----------------------------------------------------------------------------
void qtMeshSelectionItem::setUsingCtrlKey(bool val)
{
  smtk::attribute::MeshSelectionItemPtr meshSelectionItem =
    dynamic_pointer_cast<MeshSelectionItem>(this->getObject());
  if(!meshSelectionItem)
    {
    return;
    }
  meshSelectionItem->setCtrlKeyDown(val);
}
//----------------------------------------------------------------------------
bool qtMeshSelectionItem::usingCtrlKey()
{
  smtk::attribute::MeshSelectionItemPtr meshSelectionItem =
    dynamic_pointer_cast<MeshSelectionItem>(this->getObject());
  if(!meshSelectionItem)
    {
    return false;
    }
  return meshSelectionItem->isCtrlKeyDown();
}

//----------------------------------------------------------------------------
void qtMeshSelectionItem::onRequestMeshSelection()
{
  QToolButton* const cButton = qobject_cast<QToolButton*>(
    QObject::sender());
  if(!cButton)
    {
    return;
    }
  smtk::attribute::MeshSelectionItemPtr meshSelectionItem =
    dynamic_pointer_cast<MeshSelectionItem>(this->getObject());
  if(!meshSelectionItem)
    {
    return;
    }

  this->setUsingCtrlKey(false);

  MeshSelectionMode selType;
  if(cButton == this->Internals->AcceptButton)
    selType = ACCEPT;
  else if(cButton == this->Internals->GrowButton)
    selType = RESET;
  else if(cButton == this->Internals->GrowPlusButton)
    selType = MERGE;
  else if(cButton == this->Internals->GrowMinusButton)
    selType = SUBTRACT;
  else if(cButton == this->Internals->CancelButton)
    selType = NONE;
  else
    {
    std::cerr << "ERROR: Unrecognized button click "
              << cButton->objectName().toStdString() << std::endl;
    return;
    }

  meshSelectionItem->setMeshSelectMode(selType);
  if(selType == ACCEPT || selType == NONE)
    this->Internals->uncheckGrowButtons();

  smtk::attribute::ModelEntityItem::Ptr modelEntities =
    this->refModelEntityItem();
  if(modelEntities)
    emit this->requestMeshSelection(modelEntities);
}

//----------------------------------------------------------------------------
void qtMeshSelectionItem::syncWithCachedSelection(
  const smtk::attribute::MeshSelectionItemPtr& resultSelectionItem,
  std::map<smtk::common::UUID, std::set<int> > &outSelectionValues)
{
  smtk::attribute::MeshSelectionItemPtr meshSelectionItem =
    dynamic_pointer_cast<MeshSelectionItem>(this->getObject());
  if(!meshSelectionItem)
    {
    return;
    }

  smtk::attribute::MeshSelectionItem::const_sel_map_it mapIt;
  MeshSelectionItem::MeshSelectionMode opType = meshSelectionItem->meshSelectMode();
  if(opType == MeshSelectionItem::RESET ||
    opType == MeshSelectionItem::ACCEPT ||
    opType == MeshSelectionItem::NONE)
    this->Internals->m_outSelection.clear();

  for(mapIt = resultSelectionItem->begin(); mapIt != resultSelectionItem->end(); ++mapIt)
    {
    switch(opType)
      {
      case MeshSelectionItem::ACCEPT:
      case MeshSelectionItem::NONE:
        break;
      case MeshSelectionItem::RESET:
        this->Internals->modifyOutSelection(mapIt->first, mapIt->second, opType);
        break;
      case MeshSelectionItem::MERGE:
      case MeshSelectionItem::SUBTRACT:
        if(meshSelectionItem->numberOfValues() == 1)
        // this result is from grow, so we need to update the cached selection with it
          {
          this->Internals->modifyOutSelection(mapIt->first, mapIt->second, opType);
          }
        // else, // the cached selection should already be updated
        break;
      default:
        std::cerr << "ERROR: Unrecognized MeshUpdateMode: "
                  << opType << std::endl;
        break;
      }
    }
  // copy cached selection out
  if(opType == MeshSelectionItem::RESET ||
     opType == MeshSelectionItem::MERGE ||
     opType == MeshSelectionItem::SUBTRACT )
    {
    for(mapIt = this->Internals->m_outSelection.begin();
      mapIt != this->Internals->m_outSelection.end(); ++mapIt)
        outSelectionValues[mapIt->first] =
          this->Internals->m_outSelection[mapIt->first];
    }
}<|MERGE_RESOLUTION|>--- conflicted
+++ resolved
@@ -67,17 +67,17 @@
 
   void modifyOutSelection(const smtk::common::UUID& entid,
                           const std::set<int> vals,
-                          MeshSelectionItem::MeshSelectionMode opType)
+                          MeshSelectionMode opType)
   {
-    if(opType == MeshSelectionItem::RESET)
+    if(opType == RESET)
       {
       m_outSelection[entid] = vals;
       }
-    else if(opType == MeshSelectionItem::MERGE)
+    else if(opType == MERGE)
       {
       m_outSelection[entid].insert(vals.begin(), vals.end());
       }
-    else if(opType == MeshSelectionItem::SUBTRACT)
+    else if(opType == SUBTRACT)
       {
       std::set<int> diffSet;
       std::set_difference(m_outSelection[entid].begin(),
@@ -336,7 +336,6 @@
     {
     return;
     }
-<<<<<<< HEAD
 
   // clear cached mesh selection list
   this->clearSelection();
@@ -346,17 +345,17 @@
   for(mapIt = selectionValues.begin(); mapIt != selectionValues.end(); ++mapIt)
     totalVals += mapIt->second.size();
 
-  MeshSelectionItem::MeshSelectionMode opType = meshSelectionItem->meshSelectMode();
+  MeshSelectionMode opType = meshSelectionItem->meshSelectMode();
   for(mapIt = selectionValues.begin(); mapIt != selectionValues.end(); ++mapIt)
     {
     switch(opType)
       {
-      case MeshSelectionItem::ACCEPT:
+      case ACCEPT:
         meshSelectionItem->setValues(mapIt->first, mapIt->second);
         break;
-      case MeshSelectionItem::RESET:
-      case MeshSelectionItem::MERGE:
-      case MeshSelectionItem::SUBTRACT:
+      case RESET:
+      case MERGE:
+      case SUBTRACT:
         if(meshSelectionItem->isCtrlKeyDown() || totalVals > 1)
           {
           this->Internals->modifyOutSelection(mapIt->first, mapIt->second, opType);
@@ -366,7 +365,7 @@
         else if(totalVals == 1)
           meshSelectionItem->setValues(mapIt->first, mapIt->second);
         break;
-      case MeshSelectionItem::NONE:
+      case NONE:
        break;
       default:
         std::cerr << "ERROR: Unrecognized MeshUpdateMode: "
@@ -375,46 +374,19 @@
       }
     }
 
-  if(opType == MeshSelectionItem::ACCEPT)
+  if(opType == ACCEPT)
     this->Internals->m_outSelection.clear();
-  else if(opType == MeshSelectionItem::ACCEPT)
+  else if(opType == ACCEPT)
     {
     this->Internals->uncheckGrowButtons();
     this->Internals->m_outSelection.clear();
     }
-  else if(opType == MeshSelectionItem::NONE)
+  else if(opType == NONE)
     {
     this->Internals->uncheckGrowButtons();
     this->Internals->m_outSelection.clear();
     meshSelectionItem->reset();
     }
-=======
-  MeshSelectionMode opType = meshSelectionItem->meshSelectMode();
-  switch(opType)
-  {
-    case ACCEPT:
-      meshSelectionItem->setValues(entid, vals);
-      this->Internals->uncheckGrowButtons();
-      break;
-    case RESET:
-      meshSelectionItem->setValues(entid, vals);
-      break;
-    case MERGE:
-       meshSelectionItem->unionValues(entid, vals);
-       break;
-    case SUBTRACT:
-      meshSelectionItem->removeValues(entid, vals);
-      break;
-    case NONE:
-      this->Internals->uncheckGrowButtons();
-      meshSelectionItem->reset();
-      break;
-    default:
-      std::cerr << "ERROR: Unrecognized MeshUpdateMode: "
-                << opType << std::endl;
-      break;
-  }
->>>>>>> 03801887
 }
 
 //----------------------------------------------------------------------------
@@ -513,24 +485,24 @@
     }
 
   smtk::attribute::MeshSelectionItem::const_sel_map_it mapIt;
-  MeshSelectionItem::MeshSelectionMode opType = meshSelectionItem->meshSelectMode();
-  if(opType == MeshSelectionItem::RESET ||
-    opType == MeshSelectionItem::ACCEPT ||
-    opType == MeshSelectionItem::NONE)
+  MeshSelectionMode opType = meshSelectionItem->meshSelectMode();
+  if(opType == RESET ||
+    opType == ACCEPT ||
+    opType == NONE)
     this->Internals->m_outSelection.clear();
 
   for(mapIt = resultSelectionItem->begin(); mapIt != resultSelectionItem->end(); ++mapIt)
     {
     switch(opType)
       {
-      case MeshSelectionItem::ACCEPT:
-      case MeshSelectionItem::NONE:
-        break;
-      case MeshSelectionItem::RESET:
+      case ACCEPT:
+      case NONE:
+        break;
+      case RESET:
         this->Internals->modifyOutSelection(mapIt->first, mapIt->second, opType);
         break;
-      case MeshSelectionItem::MERGE:
-      case MeshSelectionItem::SUBTRACT:
+      case MERGE:
+      case SUBTRACT:
         if(meshSelectionItem->numberOfValues() == 1)
         // this result is from grow, so we need to update the cached selection with it
           {
@@ -545,9 +517,9 @@
       }
     }
   // copy cached selection out
-  if(opType == MeshSelectionItem::RESET ||
-     opType == MeshSelectionItem::MERGE ||
-     opType == MeshSelectionItem::SUBTRACT )
+  if(opType == RESET ||
+     opType == MERGE ||
+     opType == SUBTRACT )
     {
     for(mapIt = this->Internals->m_outSelection.begin();
       mapIt != this->Internals->m_outSelection.end(); ++mapIt)
