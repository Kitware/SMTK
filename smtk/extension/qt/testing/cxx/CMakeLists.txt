##
## Create browseModel to test browsing model entity tree:

qt4_wrap_ui(browseModel_UI_BUILT_SOURCES ModelBrowser.ui)

add_executable(browseModel MACOSX_BUNDLE
  browseModel.cxx
  ModelBrowser.cxx
  ${browseModel_UI_BUILT_SOURCES})
target_link_libraries(browseModel
  smtkCore
  smtkCoreModelTesting
  smtkQtExt
)

set_target_properties(
  browseModel PROPERTIES AUTOMOC TRUE
  INSTALL_NAME_DIR "${CMAKE_INSTALL_PREFIX}/bin")

qt4_use_modules(browseModel Core Gui)

##
## Create an application to test attribute editing

<<<<<<< HEAD
# browse model and mesh (created from the model)
add_executable(browseMesh MACOSX_BUNDLE
  browseMesh.cxx
  ModelBrowser.cxx
  ${browseModel_UI_BUILT_SOURCES})

set_target_properties(
  browseMesh PROPERTIES AUTOMOC TRUE
  INSTALL_NAME_DIR "${CMAKE_INSTALL_PREFIX}/bin")

qt4_use_modules(browseMesh Core Gui)

target_link_libraries(browseMesh smtkCore smtkCoreModelTesting smtkQtExt)

#add in the attribute preview executable
=======
>>>>>>> d251d3a1
add_executable(qtAttributePreview MACOSX_BUNDLE qtAttributePreview.cxx)
target_link_libraries(qtAttributePreview
  smtkQtExt
)

##
## Test attribute item-widget factory

add_executable(testItemFactory MACOSX_BUNDLE testItemFactory.cxx)
target_link_libraries(testItemFactory PUBLIC smtkQtExt)
add_test(
  NAME testItemFactory
  COMMAND $<TARGET_FILE:testItemFactory>
)

##
## Test model browsing (for crashes only, not behavior)

if (NOT WIN32 AND SMTK_DATA_DIR AND EXISTS ${SMTK_DATA_DIR}/ReadMe.mkd)
  add_test(
    NAME browseModel
    COMMAND
      $<TARGET_FILE:browseModel>
      "${SMTK_DATA_DIR}/smtk/simple.json"
      0xffffffff
  )
endif()<|MERGE_RESOLUTION|>--- conflicted
+++ resolved
@@ -22,24 +22,7 @@
 ##
 ## Create an application to test attribute editing
 
-<<<<<<< HEAD
-# browse model and mesh (created from the model)
-add_executable(browseMesh MACOSX_BUNDLE
-  browseMesh.cxx
-  ModelBrowser.cxx
-  ${browseModel_UI_BUILT_SOURCES})
-
-set_target_properties(
-  browseMesh PROPERTIES AUTOMOC TRUE
-  INSTALL_NAME_DIR "${CMAKE_INSTALL_PREFIX}/bin")
-
-qt4_use_modules(browseMesh Core Gui)
-
-target_link_libraries(browseMesh smtkCore smtkCoreModelTesting smtkQtExt)
-
 #add in the attribute preview executable
-=======
->>>>>>> d251d3a1
 add_executable(qtAttributePreview MACOSX_BUNDLE qtAttributePreview.cxx)
 target_link_libraries(qtAttributePreview
   smtkQtExt
@@ -66,4 +49,20 @@
       "${SMTK_DATA_DIR}/smtk/simple.json"
       0xffffffff
   )
-endif()+endif()
+
+##
+## browse model and mesh (created from the model)
+
+add_executable(browseMesh MACOSX_BUNDLE
+  browseMesh.cxx
+  ModelBrowser.cxx
+  ${browseModel_UI_BUILT_SOURCES})
+
+set_target_properties(
+  browseMesh PROPERTIES AUTOMOC TRUE
+  INSTALL_NAME_DIR "${CMAKE_INSTALL_PREFIX}/bin")
+
+qt4_use_modules(browseMesh Core Gui)
+
+target_link_libraries(browseMesh smtkCore smtkCoreModelTesting smtkQtExt)