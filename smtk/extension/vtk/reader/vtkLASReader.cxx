--- conflicted
+++ resolved
@@ -68,17 +68,10 @@
   this->LatLongTransform2 = vtkSmartPointer<vtkTransform>::New();
   this->LatLongTransform2Initialized = false;
 
-<<<<<<< HEAD
-  this->GlobalEncoding = 0; // GPS "Week" Time
-  this->HeaderSize = 0;
-  this->OffsetToPointData = 0;
-  this->OutputDataTypeIsDouble = true;
-=======
   this->Header.GlobalEncoding = 0; // GPS "Week" Time
   this->Header.Size = 0;
   this->Header.OffsetToPointData = 0;
-  this->OutputDataTypeIsDouble = false;
->>>>>>> 212c851f
+  this->OutputDataTypeIsDouble = true;
 }
 
 //-----------------------------------------------------------------------------
