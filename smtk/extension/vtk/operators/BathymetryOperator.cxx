--- conflicted
+++ resolved
@@ -45,23 +45,44 @@
 
 namespace
 {
-class ElevationStructuredMetadataForVTKData :
-    public smtk::mesh::ElevationStructuredMetadata
+class ElevationStructuredDataForVTKImageData :
+    public smtk::mesh::ElevationStructuredData
 {
 public:
-  bool isBlanked(int i, int j) const
+  ElevationStructuredDataForVTKImageData(vtkImageData* imageData) :
+    m_imageData(imageData)
+    {
+      for (int i=0; i<4; i++)
+        {
+        m_extent[i] = imageData->GetExtent()[i];
+        m_bounds[i] = imageData->GetBounds()[i];
+        }
+    }
+
+  double operator()(int i, int j) const
+    {
+      return m_imageData->GetScalarComponentAsDouble(i,j,0,0);
+    }
+
+  vtkImageData* m_imageData;
+};
+
+class ElevationStructuredDataForVTKUniformGrid :
+    public ElevationStructuredDataForVTKImageData
+{
+public:
+  ElevationStructuredDataForVTKUniformGrid(
+    vtkUniformGrid* uniformGrid) :
+    ElevationStructuredDataForVTKImageData(uniformGrid) { }
+
+  bool containsIndex(int i, int j) const
     {
       int pos[3] = {i,j,0};
-      return m_uniformGrid->IsPointVisible(
-        vtkStructuredData::ComputePointIdForExtent(m_uniformGrid->GetExtent(),
-<<<<<<< HEAD
-                                                   pos));
-=======
-                                                   pos)) != 0;
->>>>>>> 696c30b0
-    }
-
-  vtkUniformGrid* m_uniformGrid;
+      return smtk::mesh::ElevationStructuredData::containsIndex(i,j) &&
+        static_cast<vtkUniformGrid*>(m_imageData)->IsPointVisible(
+          vtkStructuredData::ComputePointIdForExtent(m_imageData->GetExtent(),
+                                                     pos)) != 0;
+    }
 };
 }
 
@@ -126,69 +147,20 @@
 
       if (vtkImageData* imageInput = vtkImageData::SafeDownCast(bathyData))
         {
-        smtk::mesh::ElevationStructuredMetadata metadata;
-        for (int i=0; i<4; i++)
-          {
-          metadata.m_extent[i] = imageInput->GetExtent()[i];
-          metadata.m_bounds[i] = imageInput->GetBounds()[i];
-          }
+        ElevationStructuredDataForVTKImageData data(imageInput);
         smtk::mesh::ElevationControls clamp(useHighLimit, eleHigh,
                                             useLowLimit, eleLow);
 
-<<<<<<< HEAD
-        if (imageInput->GetScalarType() == VTK_FLOAT)
-=======
-	if (imageInput->GetScalarType() == VTK_FLOAT)
->>>>>>> 696c30b0
-          {
-          ok &= smtk::mesh::elevate(
-            metadata,
-            static_cast<float*>(imageInput->GetScalarPointer()),
-            meshes.points(),
-            radius,
-            clamp);
-          }
-        else if (imageInput->GetScalarType() == VTK_DOUBLE)
-          {
-          ok &= smtk::mesh::elevate(
-            metadata,
-            static_cast<double*>(imageInput->GetScalarPointer(0)),
-            meshes.points(),
-            radius,
-            clamp);
-          }
+        ok &= smtk::mesh::elevate(data, meshes.points(), radius, clamp);
         }
       else if (vtkUniformGrid* gridInput =
                vtkUniformGrid::SafeDownCast(bathyData))
         {
-        ElevationStructuredMetadataForVTKData metadata;
-        for (int i=0; i<4; i++)
-          {
-          metadata.m_extent[i] = gridInput->GetExtent()[i];
-          metadata.m_bounds[i] = gridInput->GetBounds()[i];
-          }
-        metadata.m_uniformGrid = gridInput;
+        ElevationStructuredDataForVTKUniformGrid data(gridInput);
         smtk::mesh::ElevationControls clamp(useHighLimit, eleHigh,
                                             useLowLimit, eleLow);
 
-        if (gridInput->GetScalarType() == VTK_FLOAT)
-          {
-          ok &= smtk::mesh::elevate(
-            metadata,
-            static_cast<float*>(gridInput->GetScalarPointer()),
-            meshes.points(),
-            radius,
-            clamp);
-          }
-        else if (gridInput->GetScalarType() == VTK_DOUBLE)
-          {
-          ok &= smtk::mesh::elevate(
-            metadata,
-            static_cast<double*>(gridInput->GetScalarPointer(0)),
-            meshes.points(),
-            radius,
-            clamp);
-          }
+        ok &= smtk::mesh::elevate(data, meshes.points(), radius, clamp);
         }
       else
         {
