--- conflicted
+++ resolved
@@ -276,41 +276,10 @@
 bool GrowOperator::copyToOutSelection(
   const smtk::attribute::MeshSelectionItemPtr& inSelectionItem)
 {
-<<<<<<< HEAD
   smtk::attribute::MeshSelectionItem::const_sel_map_it mapIt;
   for(mapIt = inSelectionItem->begin(); mapIt != inSelectionItem->end(); ++mapIt)
     m_outSelection[mapIt->first] = mapIt->second;
   return true;
-=======
-  MeshSelectionMode opType = inSelectionItem->meshSelectMode();
-  bool ok = false;
-
-  smtk::attribute::MeshSelectionItem::const_sel_map_it mapIt;
-  for(mapIt = inSelectionItem->begin(); mapIt != inSelectionItem->end(); ++mapIt)
-    {
-    if(opType == RESET)
-      {
-      m_outSelection[mapIt->first] = mapIt->second;
-      ok = true;
-      }
-    else if(opType == MERGE)
-      {
-      m_outSelection[mapIt->first].insert(mapIt->second.begin(), mapIt->second.end());
-      ok = true;
-      }
-    else if(opType == SUBTRACT)
-      {
-      std::set<int> diffSet;
-      std::set_difference(m_outSelection[mapIt->first].begin(),
-                        m_outSelection[mapIt->first].end(),
-                        mapIt->second.begin(), mapIt->second.end(),
-                        std::inserter(diffSet, diffSet.end()));
-      m_outSelection[mapIt->first] = diffSet;
-      ok = true;
-      }
-    }
-  return ok;
->>>>>>> 03801887
 }
 
 /// Recursively find all the visible faces
@@ -376,7 +345,6 @@
         std::set<vtkIdType> visModelFaceIds;
         this->findVisibleModelFaces(model, visModelFaceIds, opsession);
         this->m_growOp->SetModelWrapper(modelWrapper);
-<<<<<<< HEAD
         // NOTE:
         // The fact that operators are state-less, we can NOT cache
         // things inside the operator itself. In this case, the m_growSelection
@@ -394,13 +362,9 @@
           (opType == MeshSelectionItem::MERGE ? 1 : 2);
 */
 
-m_growSelection->Initialize();
-int mode = 0;
-
-=======
-        int mode = opType == RESET ? 0 :
-          (opType == MERGE ? 1 : 2);
->>>>>>> 03801887
+        m_growSelection->Initialize();
+        int mode = 0;
+
         this->m_growOp->SetGrowMode(mode);
         this->m_growOp->SetFeatureAngle(
           this->specification()->findDouble("feature angle")->value());
