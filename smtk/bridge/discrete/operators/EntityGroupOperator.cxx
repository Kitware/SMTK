--- conflicted
+++ resolved
@@ -202,33 +202,11 @@
     {
     if(bgroup.isValid())
       {
-<<<<<<< HEAD
       // Return the created or modified group.
-      smtk::attribute::ModelEntityItem::Ptr entities =
-        result->findModelEntity("entities");
-      entities->setNumberOfValues(1);
-      entities->setValue(0, bgroup);
-     if(optype == "Create")
-       {
-       // Adding the new group to the "new entities" item, as a convenient method
-       // to get newly created group from result. This group is also listed in the
-       // "entities" item.
-       smtk::attribute::ModelEntityItem::Ptr newEntities =
-          result->findModelEntity("new entities");
-       newEntities->setNumberOfValues(1);
-       newEntities->setValue(0, bgroup);
-       }
-=======
-      this->addEntityToResult(result, bgroup, CREATED);
-
-    // Adding the new group to the "new entities" item, as a convenient method
-    // to get newly created group from result. This group is also listed in the
-    // "entities" item.
-      smtk::attribute::ModelEntityItem::Ptr newEntities =
-        result->findModelEntity("new entities");
-      newEntities->setNumberOfValues(1);
-      newEntities->setValue(0, bgroup);
->>>>>>> a54cd022
+      if(optype == "Create")
+        this->addEntityToResult(result, bgroup, CREATED);
+      else if(optype == "Modify")
+        this->addEntityToResult(result, bgroup, MODIFIED);
       }
     if(optype == "Remove" && grpsRemoved.size() > 0)
       {
