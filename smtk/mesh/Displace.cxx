--- conflicted
+++ resolved
@@ -13,6 +13,8 @@
 #include "smtk/mesh/ForEachTypes.h"
 #include "smtk/mesh/PointLocator.h"
 #include "smtk/mesh/PointSet.h"
+
+#include <cmath>
 
 namespace
 {
@@ -190,11 +192,10 @@
 }
 
 //----------------------------------------------------------------------------
-template<bool ClampMin, bool ClampMax, typename T>
+template<bool ClampMin, bool ClampMax>
 class ElevatePointForStructuredInput : public smtk::mesh::PointForEach
 {
-  const smtk::mesh::ElevationStructuredMetadata& m_metadata;
-  const T* const m_zValues;
+  const smtk::mesh::ElevationStructuredData& m_data;
   double m_radius2;
   bool m_useInvalid;
   double m_invalid;
@@ -202,84 +203,60 @@
   double m_maxElev;
   double m_gridSpacing[2];
   int m_discreteRadius[2];
+
+  typedef std::pair<int,int> Coord;
+
 public:
   ElevatePointForStructuredInput(
-    const smtk::mesh::ElevationStructuredMetadata& metadata,
-    const T* const z_values,
+    const smtk::mesh::ElevationStructuredData& data,
     double radius,
     const smtk::mesh::ElevationControls& controls) :
-    m_metadata(metadata),
-    m_zValues(z_values),
+    m_data(data),
     m_radius2(radius*radius),
     m_useInvalid(controls.m_useInvalid),
     m_invalid(controls.m_invalid),
     m_minElev(controls.m_minElev),
     m_maxElev(controls.m_maxElev)
   {
-    m_gridSpacing[0] = ((m_metadata.m_bounds[1] - m_metadata.m_bounds[0]) /
-                        (m_metadata.m_extent[1] - m_metadata.m_extent[0]));
-    m_gridSpacing[1] = ((m_metadata.m_bounds[3] - m_metadata.m_bounds[2]) /
-                        (m_metadata.m_extent[3] - m_metadata.m_extent[2]));
-
-<<<<<<< HEAD
-    m_discreteRadius[0] = radius / m_gridSpacing[0];
-    m_discreteRadius[1] = radius / m_gridSpacing[1];
-=======
+    m_gridSpacing[0] = ((m_data.m_bounds[1] - m_data.m_bounds[0]) /
+                        (m_data.m_extent[1] - m_data.m_extent[0]));
+    m_gridSpacing[1] = ((m_data.m_bounds[3] - m_data.m_bounds[2]) /
+                        (m_data.m_extent[3] - m_data.m_extent[2]));
+
     m_discreteRadius[0] =
       static_cast<int>(std::round(radius / m_gridSpacing[0]));
     m_discreteRadius[1] =
       static_cast<int>(std::round(radius / m_gridSpacing[1]));
->>>>>>> 696c30b0
   }
 
-  void find(double x, double y, std::vector<int>& results) const
-  {
-    // (ix,iy) represents the closest point in the grid with coordinates
-    // smaller than xyz
-    int ix = (m_metadata.m_extent[0] +
-              ((x - m_metadata.m_bounds[0]) /
-               (m_metadata.m_bounds[1] - m_metadata.m_bounds[0])) *
-              (m_metadata.m_extent[1] - m_metadata.m_extent[0]));
-    int iy = (m_metadata.m_extent[1] +
-              ((y - m_metadata.m_bounds[2]) /
-               (m_metadata.m_bounds[3] - m_metadata.m_bounds[2])) *
-              (m_metadata.m_extent[3] - m_metadata.m_extent[2]));
-<<<<<<< HEAD
+  void find(double x, double y, std::vector<Coord>& results) const
+  {
+    // (ix,iy) represents the closest point in the grid to the query point
+    int ix = static_cast<int>(
+      std::round(m_data.m_extent[0] +
+                 ((x - m_data.m_bounds[0]) /
+                  (m_data.m_bounds[1] - m_data.m_bounds[0])) *
+                 (m_data.m_extent[1] - m_data.m_extent[0])));
+    int iy = static_cast<int>(
+      std::round(m_data.m_extent[2] +
+                 ((y - m_data.m_bounds[2]) /
+                  (m_data.m_bounds[3] - m_data.m_bounds[2])) *
+                 (m_data.m_extent[3] - m_data.m_extent[2])));
 
     if (m_discreteRadius[0] == 0 || m_discreteRadius[1] == 0)
       {
-      if (m_metadata.isBlanked(ix,iy) == false)
-        {
-        results.push_back(ix + (m_metadata.m_extent[1] -
-                                m_metadata.m_extent[0])*iy);
-=======
-    
-    if (m_discreteRadius[0] == 0 || m_discreteRadius[1] == 0)
-      {
-      if (ix >= m_metadata.m_extent[0] && ix <= m_metadata.m_extent[1] &&
-	  iy >= m_metadata.m_extent[2] && iy <= m_metadata.m_extent[3] &&
-	  m_metadata.isBlanked(ix,iy) == false)
-        {
-        results.push_back(ix - m_metadata.m_extent[0] +
-			  (m_metadata.m_extent[1] -
-			   m_metadata.m_extent[0])*iy);
->>>>>>> 696c30b0
+      if (m_data.containsIndex(ix,iy))
+        {
+        results.push_back(std::make_pair(ix,iy));
         }
       }
     else
       {
       for (int i = ix - m_discreteRadius[0]; i<ix + m_discreteRadius[0]; i++)
         {
-<<<<<<< HEAD
-          // We find the extrema in the y dimension. Every point in between the
-          // two extrema will also be in the circle of interest.
-          int jmin = iy - m_discreteRadius[1];
-          int jmax = iy + m_discreteRadius[1];
-          bool extremaFound[2] = {false, false};
-=======
-	if (i < m_metadata.m_extent[0] || i > m_metadata.m_extent[1])
-	  {
-	  continue;
+        if (i < m_data.m_extent[0] || i > m_data.m_extent[1])
+          {
+          continue;
 	  }
 
         // We find the extrema in the y dimension. Every point in between the
@@ -287,16 +264,15 @@
         int jmin = iy - m_discreteRadius[1];
         int jmax = iy + m_discreteRadius[1];
         bool extremaFound[2] = {false, false};
->>>>>>> 696c30b0
         while ((!extremaFound[0] || !extremaFound[1]) && jmin != jmax)
           {
           if (!extremaFound[0])
             {
-            double x_ = m_metadata.m_bounds[0] + i*m_gridSpacing[0];
-            double y_ = m_metadata.m_bounds[1] + jmin*m_gridSpacing[1];
-
-            if (x_ >= m_metadata.m_bounds[0] && x_ <= m_metadata.m_bounds[1] &&
-                y_ >= m_metadata.m_bounds[2] && y_ <= m_metadata.m_bounds[3])
+            double x_ = m_data.m_bounds[0] + i*m_gridSpacing[0];
+            double y_ = m_data.m_bounds[2] + jmin*m_gridSpacing[1];
+
+            if (x_ >= m_data.m_bounds[0] && x_ <= m_data.m_bounds[1] &&
+                y_ >= m_data.m_bounds[2] && y_ <= m_data.m_bounds[3])
               {
               double r2 = (x-x_)*(x-x_) + (y-y_)*(y-y_);
               if (r2 < m_radius2)
@@ -313,11 +289,11 @@
 
           if (!extremaFound[1])
             {
-            double x_ = m_metadata.m_bounds[0] + i*m_gridSpacing[0];
-            double y_ = m_metadata.m_bounds[1] + jmax*m_gridSpacing[1];
-
-            if (x_ >= m_metadata.m_bounds[0] && x_ <= m_metadata.m_bounds[1] &&
-                y_ >= m_metadata.m_bounds[2] && y_ <= m_metadata.m_bounds[3])
+            double x_ = m_data.m_bounds[0] + i*m_gridSpacing[0];
+            double y_ = m_data.m_bounds[2] + jmax*m_gridSpacing[1];
+
+            if (x_ >= m_data.m_bounds[0] && x_ <= m_data.m_bounds[1] &&
+                y_ >= m_data.m_bounds[2] && y_ <= m_data.m_bounds[3])
               {
               double r2 = (x-x_)*(x-x_) + (y-y_)*(y-y_);
               if (r2 < m_radius2)
@@ -334,19 +310,9 @@
           }
         for (int j=jmin; j<jmax; j++)
           {
-<<<<<<< HEAD
-            if (m_metadata.isBlanked(i,j) == false)
+            if (m_data.containsIndex(i,j))
               {
-              results.push_back(i + (m_metadata.m_extent[1] -
-                                     m_metadata.m_extent[0])*j);
-=======
-            if (j >= m_metadata.m_extent[2] && j <= m_metadata.m_extent[3] &&
-		m_metadata.isBlanked(i,j) == false)
-              {
-              results.push_back(i - m_metadata.m_extent[0] +
-				(m_metadata.m_extent[1] -
-				 m_metadata.m_extent[0])*j);
->>>>>>> 696c30b0
+              results.push_back(std::make_pair(i,j));
               }
           }
         }
@@ -357,18 +323,18 @@
                  std::vector<double>& xyz,
                  bool& coordinatesModified)
   {
-    clamper<ClampMin, ClampMax, T> clamp;
-
-    std::vector<int> results;
+    clamper<ClampMin, ClampMax, double> clamp;
+
+    std::vector<Coord> results;
 
     typedef smtk::mesh::HandleRange::const_iterator c_it;
     std::size_t offset = 0;
     for(c_it i = pointIds.begin(); i != pointIds.end(); ++i, offset+=3)
       {
-      if (xyz[offset] < m_metadata.m_bounds[0] ||
-          xyz[offset] > m_metadata.m_bounds[1] ||
-          xyz[offset+1] < m_metadata.m_bounds[2] ||
-          xyz[offset+1] > m_metadata.m_bounds[3])
+      if (xyz[offset] < m_data.m_bounds[0] ||
+          xyz[offset] > m_data.m_bounds[1] ||
+          xyz[offset+1] < m_data.m_bounds[2] ||
+          xyz[offset+1] > m_data.m_bounds[3])
         {
         // this point is outside of our data range
         if (m_useInvalid)
@@ -393,64 +359,19 @@
 
       // We perform an unweighted average to maintain parity with the
       // unstructured grid version of this operator
-      T sum = 0.;
+      double sum = 0.;
       for (std::size_t j=0;j<results.size();j++)
         {
-        sum += clamp(m_zValues[results[j]], m_minElev, m_maxElev);
+        sum += clamp(m_data(results[j].first, results[j].second),
+                     m_minElev, m_maxElev);
         }
       xyz[offset+2] = static_cast<double>( (sum/results.size()) );
       results.clear();
-<<<<<<< HEAD
-    }
-=======
       }
->>>>>>> 696c30b0
     coordinatesModified = true; //mark we are going to modify the points
   }
 };
 
-//----------------------------------------------------------------------------
-template<typename T>
-bool do_elevate( const smtk::mesh::ElevationStructuredMetadata& metadata,
-                 const T* const data,
-                 const smtk::mesh::PointSet& ps,
-                 double radius,
-                 smtk::mesh::ElevationControls controls)
-{
-if(data == NULL)
-  { //can't elevate with an empty input
-  return false;
-  }
-
-if(controls.m_clampMin && controls.m_clampMax)
-  {
-  ElevatePointForStructuredInput<true,true,T> functor(metadata, data,
-                                                      radius, controls);
-  smtk::mesh::for_each(ps, functor);
-  }
-else if(controls.m_clampMin)
-  {
-  ElevatePointForStructuredInput<true,false,T> functor(metadata, data,
-                                                       radius, controls);
-  smtk::mesh::for_each(ps, functor);
-  }
-else if(controls.m_clampMax)
-  {
-  ElevatePointForStructuredInput<false,true,T> functor(metadata, data,
-                                                       radius, controls);
-  smtk::mesh::for_each(ps, functor);
-  }
-else
-  {
-  ElevatePointForStructuredInput<false,false,T> functor(metadata, data,
-                                                        radius, controls);
-  smtk::mesh::for_each(ps, functor);
-  }
-
-
-return true;
-}
-
 namespace smtk {
 namespace mesh {
 
@@ -514,43 +435,42 @@
 }
 
 //----------------------------------------------------------------------------
-bool elevate( const smtk::mesh::ElevationStructuredMetadata& metadata,
-              const double* const data,
+bool elevate( const smtk::mesh::ElevationStructuredData& data,
               const smtk::mesh::PointSet& ps,
               double radius,
               ElevationControls controls )
 {
-  return do_elevate(metadata, data, ps, radius, controls);
-}
-
-//----------------------------------------------------------------------------
-bool elevate( const smtk::mesh::ElevationStructuredMetadata& metadata,
-              const double* const data,
+  if (controls.m_clampMin && controls.m_clampMax)
+    {
+    ElevatePointForStructuredInput<true,true> functor(data, radius, controls);
+    smtk::mesh::for_each(ps, functor);
+    }
+  else if (controls.m_clampMin)
+    {
+    ElevatePointForStructuredInput<true,false> functor(data, radius, controls);
+    smtk::mesh::for_each(ps, functor);
+    }
+  else if (controls.m_clampMax)
+    {
+    ElevatePointForStructuredInput<false,true> functor(data, radius, controls);
+    smtk::mesh::for_each(ps, functor);
+    }
+  else
+    {
+    ElevatePointForStructuredInput<false,false> functor(data, radius, controls);
+    smtk::mesh::for_each(ps, functor);
+    }
+
+  return true;
+}
+
+//----------------------------------------------------------------------------
+bool elevate( const smtk::mesh::ElevationStructuredData& data,
               const smtk::mesh::MeshSet& ms,
               double radius,
               ElevationControls controls )
 {
-  return do_elevate(metadata, data, ms.points(), radius, controls);
-}
-
-//----------------------------------------------------------------------------
-bool elevate( const smtk::mesh::ElevationStructuredMetadata& metadata,
-              const float* const data,
-              const smtk::mesh::PointSet& ps,
-              double radius,
-              ElevationControls controls )
-{
-  return do_elevate(metadata, data, ps, radius, controls);
-}
-
-//----------------------------------------------------------------------------
-bool elevate( const smtk::mesh::ElevationStructuredMetadata& metadata,
-              const float* const data,
-              const smtk::mesh::MeshSet& ms,
-              double radius,
-              ElevationControls controls )
-{
-  return do_elevate(metadata, data, ms.points(), radius, controls);
+  return elevate(data, ms.points(), radius, controls);
 }
 
 namespace
