//=========================================================================
//  Copyright (c) Kitware, Inc.
//  All rights reserved.
//  See LICENSE.txt for details.
//
//  This software is distributed WITHOUT ANY WARRANTY; without even
//  the implied warranty of MERCHANTABILITY or FITNESS FOR A PARTICULAR
//  PURPOSE.  See the above copyright notice for more information.
//=========================================================================
#include "smtk/model/SimpleModelSubphrases.h"

#include "smtk/model/CellEntity.h"
#include "smtk/model/EntityListPhrase.h"
#include "smtk/model/EntityPhrase.h"
#include "smtk/model/Group.h"
#include "smtk/model/Instance.h"
#include "smtk/model/Model.h"
#include "smtk/model/PropertyListPhrase.h"
#include "smtk/model/SessionRef.h"
#include "smtk/model/ShellEntity.h"
#include "smtk/model/UseEntity.h"

#include <algorithm>

#include <ctype.h>  // for isdigit
#include <stdlib.h> // for atof

namespace smtk
{
namespace model
{

<<<<<<< HEAD

=======
>>>>>>> 04a6550f
SimpleModelSubphrases::SimpleModelSubphrases()
  : m_abridgeUses(true)
{
}

DescriptivePhrases SimpleModelSubphrases::subphrases(DescriptivePhrase::Ptr src)
{
  DescriptivePhrases result;
  bool shouldSort(true);
  switch (src->phraseType())
  {
    case ENTITY_SUMMARY:
      this->childrenOfEntity(dynamic_pointer_cast<EntityPhrase>(src), result);
      shouldSort = false;
      break;
    case ENTITY_LIST:
      this->childrenOfEntityList(dynamic_pointer_cast<EntityListPhrase>(src), result);
      break;
    case FLOAT_PROPERTY_LIST:
    case STRING_PROPERTY_LIST:
    case INTEGER_PROPERTY_LIST:
      this->childrenOfPropertyList(dynamic_pointer_cast<PropertyListPhrase>(src), result);
    case MESH_SUMMARY:
      this->childrenOfMesh(dynamic_pointer_cast<MeshPhrase>(src), result);
      break;
    case MESH_LIST:
      this->childrenOfMeshList(dynamic_pointer_cast<MeshListPhrase>(src), result);
      break;
    default:
      break;
  }

  // Now sort the list
  if (shouldSort)
  {
    std::sort(result.begin(), result.end(), DescriptivePhrase::compareByModelInfo);
  }

  return result;
}

bool SimpleModelSubphrases::shouldOmitProperty(
  DescriptivePhrase::Ptr parent, PropertyType ptype, const std::string& pname) const
{
  if (ptype == STRING_PROPERTY)
  {
    if (pname == "name")
      return true;
  }

  if (ptype == FLOAT_PROPERTY)
  {
    if (pname == "color")
      return true;
  }

  if (ptype == INTEGER_PROPERTY)
  {
    if (pname == "visible")
      return true;
    else if (pname == "block_index")
      return true;
    else if (pname == "visibility")
      return true;
    else if (pname == "cmb id")
      return true;
    else if (pname == "membership mask")
      return true;
    else if (pname == "embedding dimension")
      return true;
    else if (pname == SMTK_MESH_GEN_PROP)
      return true;
    else if (parent)
    {
      if (parent->relatedEntity().isModel())
      {
        if (pname.find("_counters") != std::string::npos)
          return true;
        else if (pname.find(SMTK_GEOM_STYLE_PROP) != std::string::npos)
          return true;
      }
      else if (parent->relatedEntity().isCellEntity())
      {
        if (pname.find(SMTK_TESS_GEN_PROP) != std::string::npos)
          return true;
      }
    }
  }
  return false;
}

void SimpleModelSubphrases::setAbridgeUses(bool doAbridge)
{
  this->m_abridgeUses = doAbridge;
}

bool SimpleModelSubphrases::abridgeUses() const
{
  return this->m_abridgeUses;
}

void SimpleModelSubphrases::childrenOfEntity(EntityPhrase::Ptr phr, DescriptivePhrases& result)
{
  // I. Determine dimension of parent.
  //    We will avoid reporting sub-entities if this entity has a
  //    dimension higher than its parent.
  if (!this->m_abridgeUses)
  {
    int dimBits = 0;
    for (DescriptivePhrasePtr pphr = phr->parent(); pphr; pphr = pphr->parent())
    {
      EntityRef c(pphr->relatedEntity());
      if (c.isValid() && c.dimensionBits() > 0)
      {
        dimBits = c.dimensionBits();
        break;
      }
    }
    if (dimBits > 0 && phr->relatedEntity().dimensionBits() > 0 &&
      ((dimBits > phr->relatedEntity().dimensionBits() &&
         !(dimBits & phr->relatedEntity().dimensionBits())) ||
          phr->relatedEntity().isModel()))
    { // Do not report higher-dimensional relation
      return;
    }
  }
  // II. Add arrangement information
  // This is dependent on both the entity type and the ArrangementKind
  // so we cast to different entityref types and use their accessors to
  // obtain lists of related entities.
  EntityRef ent(phr->relatedEntity());
  {
    UseEntity uent = ent.as<UseEntity>();
    CellEntity cent = ent.as<CellEntity>();
    ShellEntity sent = ent.as<ShellEntity>();
    Group gent = ent.as<Group>();
    Model ment = ent.as<Model>();
    Instance ient = ent.as<Instance>();
    SessionRef sess = ent.as<SessionRef>();
    if (uent.isValid())
    {
      this->cellOfUse(phr, uent, result);
      this->boundingShellsOfUse(phr, uent, result);
      this->toplevelShellsOfUse(phr, uent, result);
    }
    else if (cent.isValid())
    {
      if (!this->m_abridgeUses)
        this->usesOfCell(phr, cent, result);
      else
        this->boundingCellsOfCell(phr, cent, result);
      this->inclusionsOfCell(phr, cent, result);
    }
    else if (sent.isValid())
    {
      this->usesOfShell(phr, sent, result);
    }
    else if (gent.isValid())
    {
      this->membersOfGroup(phr, gent, result);
    }
    // only expand active model
    else if (ment.isValid() && (ment.entity() == this->activeModel().entity()))
    {
      this->freeSubmodelsOfModel(phr, ment, result);
      this->freeGroupsInModel(phr, ment, result);
      this->freeCellsOfModel(phr, ment, result);
      this->freeAuxiliaryGeometriesOfModel(phr, ment, result);
      this->meshesOfModel(phr, ment, result);
    }
    else if (ient.isValid())
    {
      this->prototypeOfInstance(phr, ient, result);
    }
    else if (sess.isValid())
    {
      this->modelsOfSession(phr, sess, result);
    }
  }
  // Things common to all entities
  this->instancesOfEntity(phr, ent, result);
  // III. Add attribute information
  this->attributesOfEntity(phr, ent, result);
  // IV. Add property information
  this->propertiesOfEntity(phr, ent, result);
}

void SimpleModelSubphrases::childrenOfEntityList(
  EntityListPhrase::Ptr elist, DescriptivePhrases& result)
{
  this->entitiesOfEntityList(elist, elist->relatedEntities(), result);
}

void SimpleModelSubphrases::childrenOfPropertyList(
  PropertyListPhrase::Ptr plist, DescriptivePhrases& result)
{
  this->propertiesOfPropertyList(plist, plist->relatedPropertyType(), result);
}

void SimpleModelSubphrases::childrenOfMesh(MeshPhrase::Ptr meshphr, DescriptivePhrases& result)
{
  if (meshphr)
  {
    this->meshsetsOfMesh(meshphr, result);
  }
}

void SimpleModelSubphrases::childrenOfMeshList(
  MeshListPhrase::Ptr meshlist, DescriptivePhrases& result)
{
  this->meshesOfMeshList(meshlist, result);
}

} // namespace model
} // namespace smtk<|MERGE_RESOLUTION|>--- conflicted
+++ resolved
@@ -30,10 +30,6 @@
 namespace model
 {
 
-<<<<<<< HEAD
-
-=======
->>>>>>> 04a6550f
 SimpleModelSubphrases::SimpleModelSubphrases()
   : m_abridgeUses(true)
 {
