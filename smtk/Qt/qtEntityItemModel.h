#ifndef __smtk_qt_qtEntityItemModel_h
#define __smtk_qt_qtEntityItemModel_h

#include "QAbstractItemModel"
#include "QIcon"

#include "smtk/QtSMTKExports.h"
#include "smtk/PublicPointerDefs.h"
#include "smtk/QtSMTKExports.h" // For EXPORT macro.
#include "smtk/model/DescriptivePhrase.h"

namespace smtk {
  namespace model {

/**\brief Adapt an smtk::model::Storage instance into a hierarchical Qt model.
  *
  * This is done by generating instances of smtk::model::DescriptivePhrase
  * subclasses to portray the entities in storage both in terms of their
  * inherent attributes and their relations to other entities.
  *
  * By calling setPhrases() on the model, you identify the toplevel
  * description you wish to present; it may cover any subset of
  * an underlying storage model and may even describe entities from different
  * storage models.
  *
  * You may also call setPhraseFilter() on the model with a filter.
  * The filter is used to alter the available subphrases of each
  * descriptive phrase for presentation. For instance, you may write a
  * filter that omits descriptions of attributes on model items.
  */
class QTSMTK_EXPORT QEntityItemModel : public QAbstractItemModel
{
  Q_OBJECT
public:
  QEntityItemModel(QObject* parent = 0);
  virtual ~QEntityItemModel();

  /// Enumeration of model-specific data roles.
  enum DataRoles {
    TitleTextRole       = Qt::UserRole + 100, //!< Entity name (user-editable)
    SubtitleTextRole    = Qt::UserRole + 101, //!< Entity type description
    EntityIconRole      = Qt::UserRole + 102, //!< Entity type icon
    EntityColorRole     = Qt::UserRole + 103  //!< Per-entity color
  };

  virtual QModelIndex index(int row, int column, const QModelIndex& parent) const;
  virtual QModelIndex parent(const QModelIndex& child) const;
  virtual bool hasChildren(const QModelIndex& parent) const;

  int rowCount(const QModelIndex& parent = QModelIndex()) const;
  int columnCount(const QModelIndex& inParent = QModelIndex()) const { (void)inParent; return 1; }

  QVariant headerData(int section, Qt::Orientation orientation, int role) const;
  QVariant data(const QModelIndex& index, int role = Qt::DisplayRole) const;

  //virtual bool insertRows(int position, int rows, const QModelIndex& parent = QModelIndex());
  virtual bool removeRows(int position, int rows, const QModelIndex& parent = QModelIndex());
  bool setData(const QModelIndex& index, const QVariant& value, int role = Qt::EditRole);

  //virtual void sort(int column, Qt::SortOrder order = Qt::AscendingOrder);

  Qt::ItemFlags flags(const QModelIndex& index) const;

  void setRoot(DescriptivePhrasePtr root)
    {
    this->m_root = root;
    this->updateObserver();
    }

  smtk::model::StoragePtr storage() const;

  void setDeleteOnRemoval(bool del)
    {
    this->m_deleteOnRemoval = del;
    }

  static QIcon lookupIconForEntityFlags(unsigned long flags);

<<<<<<< HEAD
  DescriptivePhrase* getItem(const QModelIndex& idx) const;
=======
  DescriptivePhrasePtr getItem(const QModelIndex& idx) const;

  template<typename T, typename C>
  bool foreach_phrase(T& visitor, C& collector, const QModelIndex& top = QModelIndex(), bool onlyBuilt = true);
  template<typename T, typename C>
  bool foreach_phrase(T& visitor, C& collector, const QModelIndex& top = QModelIndex(), bool onlyBuilt = true) const;

  void subphrasesUpdated(const QModelIndex& qidx);
>>>>>>> e8936a17

protected:
  smtk::model::DescriptivePhrasePtr m_root;
  bool m_deleteOnRemoval; // remove UUIDs from mesh when they are removed from the list?
  class Internal;
  Internal* P;

<<<<<<< HEAD
=======
  void updateObserver();
  //template<typename T>
  //void sortDataWithContainer(T& sorter, Qt::SortOrder order);
>>>>>>> e8936a17
};

/**\brief Iterate over all expanded entries in the tree.
  *
  */
template<typename T, typename C>
bool QEntityItemModel::foreach_phrase(T& visitor, C& collector, const QModelIndex& top, bool onlyBuilt)
{
  // visit parent, then children if we aren't told to terminate:
  if (!visitor(this, top, collector))
    {
    DescriptivePhrasePtr phrase = this->getItem(top);
    // Do not descend if top's corresponding phrase would have to invoke
    // the subphrase generator to obtain the list of children... some models
    // are cyclic graphs. In these cases, only descend if "onlyBuilt" is false.
    if (phrase && (!onlyBuilt || phrase->areSubphrasesBuilt()))
      {
      for (int row = 0; row < this->rowCount(top); ++row)
        {
        if (this->foreach_phrase(visitor, collector, this->index(row, 0, top), onlyBuilt))
          return true; // early termination;
        }
      }
    }
  return false;
}

/// A const version of foreach_phrase. See the non-const version for documentation.
template<typename T, typename C>
bool QEntityItemModel::foreach_phrase(T& visitor, C& collector, const QModelIndex& top, bool onlyBuilt) const
{
  // visit parent, then children if we aren't told to terminate:
  if (!visitor(this, top, collector))
    {
    DescriptivePhrasePtr phrase = this->getItem(top);
    // Do not descend if top's corresponding phrase would have to invoke
    // the subphrase generator to obtain the list of children... some models
    // are cyclic graphs. In these cases, only descend if "onlyBuilt" is false.
    if (phrase && (!onlyBuilt || phrase->areSubphrasesBuilt()))
      {
      for (int row = 0; row < this->rowCount(top); ++row)
        {
        if (this->foreach_phrase(visitor, collector, this->index(row, 0, top), onlyBuilt))
          return true; // early termination;
        }
      }
    }
  return false;
}

  } // namespace model
} // namespace smtk

#endif // __smtk_qt_qtEntityItemModel_h<|MERGE_RESOLUTION|>--- conflicted
+++ resolved
@@ -76,9 +76,6 @@
 
   static QIcon lookupIconForEntityFlags(unsigned long flags);
 
-<<<<<<< HEAD
-  DescriptivePhrase* getItem(const QModelIndex& idx) const;
-=======
   DescriptivePhrasePtr getItem(const QModelIndex& idx) const;
 
   template<typename T, typename C>
@@ -87,7 +84,6 @@
   bool foreach_phrase(T& visitor, C& collector, const QModelIndex& top = QModelIndex(), bool onlyBuilt = true) const;
 
   void subphrasesUpdated(const QModelIndex& qidx);
->>>>>>> e8936a17
 
 protected:
   smtk::model::DescriptivePhrasePtr m_root;
@@ -95,12 +91,9 @@
   class Internal;
   Internal* P;
 
-<<<<<<< HEAD
-=======
   void updateObserver();
   //template<typename T>
   //void sortDataWithContainer(T& sorter, Qt::SortOrder order);
->>>>>>> e8936a17
 };
 
 /**\brief Iterate over all expanded entries in the tree.
